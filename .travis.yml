language: c
os: linux
dist: trusty
sudo: required
compiler: clang
branches:
  only:
    - coverity

before_install:
  - echo -n | openssl s_client -connect scan.coverity.com:443 | sed -ne '/-BEGIN CERTIFICATE-/,/-END CERTIFICATE-/p' | sudo tee -a /etc/ssl/certs/ca-certificates.crt
  - sudo apt-get update -qq
  - sudo apt-get install -y zlib1g-dev
  - sudo apt-get install -y libssl-dev
  - sudo apt-get install -y libval-dev
  - wget https://red.libssh.org/attachments/download/177/libssh-0.7.2.tar.xz
  - tar -xJf libssh-0.7.2.tar.xz
  - mkdir libssh-0.7.2/build && cd libssh-0.7.2/build
  - cmake -DCMAKE_INSTALL_PREFIX:PATH=/usr .. && make -j2 && sudo make install
  - cd ../..

<<<<<<< HEAD
  - wget https://cmocka.org/files/1.0/cmocka-1.0.1.tar.xz
  - tar -xJf cmocka-1.0.1.tar.xz
  - mkdir cmocka-1.0.1/build && cd cmocka-1.0.1/build
  - cmake -DCMAKE_INSTALL_PREFIX:PATH=/usr .. && make -j2 && sudo make install
  - cd ../..

  - git clone -b devel https://github.com/CESNET/libyang.git
  - mkdir libyang/build && cd libyang/build
  - cmake -DCMAKE_INSTALL_PREFIX:PATH=/usr .. && make -j2 && sudo make install
  - cd ../..
=======
script:
  - if [ "$TRAVIS_OS_NAME" = "osx" ]; then export OPENSSLFLAGS="-DOPENSSL_LIBRARIES=/usr/local/opt/openssl/lib -DOPENSSL_INCLUDE_DIR=/usr/local/opt/openssl/include"; fi
  - cd $TRAVIS_BUILD_DIR && mkdir build_none && cd build_none ; cmake -DENABLE_TLS=OFF -DENABLE_SSH=OFF -DENABLE_DNSSEC=OFF .. && make -j2 && ctest -V
  - cd $TRAVIS_BUILD_DIR && mkdir build_tls && cd build_tls ; cmake $OPENSSLFLAGS -DENABLE_TLS=ON -DENABLE_SSH=OFF -DENABLE_DNSSEC=OFF .. && make -j2 && ctest -V
  - cd $TRAVIS_BUILD_DIR && mkdir build_ssh && cd build_ssh ; cmake $OPENSSLFLAGS -DENABLE_TLS=OFF -DENABLE_SSH=ON -DENABLE_DNSSEC=OFF .. && make -j2 && ctest -V
  - cd $TRAVIS_BUILD_DIR && mkdir build_ssh_tls && cd build_ssh_tls ; cmake $OPENSSLFLAGS -DENABLE_TLS=ON -DENABLE_SSH=ON -DENABLE_DNSSEC=OFF .. && make -j2 && ctest -V
  - cd $TRAVIS_BUILD_DIR && mkdir build_all && cd build_all ; cmake $OPENSSLFLAGS -DENABLE_TLS=ON -DENABLE_SSH=ON -DENABLE_DNSSEC=ON .. && make -j2 && ctest -V
>>>>>>> 6c2277c3

env:
  global:
   # The next declaration is the encrypted COVERITY_SCAN_TOKEN, created
   #   via the "travis encrypt" command using the project repo's public key
    - secure: "Iqj+Zdu6+oIi/ERwJreofwiyQ9zwTqME68AyNX6nNTGmiAq+LQM8XMqoyKdfCpm8Ui9BQs1qGgvEQhY2ZRW+Ko9d5ervr3ZEpbXilEoog1HD4ZgZ/Vt9eldOkA6PWD/xKFNvZvtwxfdpBXAYveycvT76z0FKBuq9lAFo032QvY5bhbjQR5sN2sP80fIyQHGls9sOpuElMAgP4h5Oys83PkOD+kqG6UVn7zW2xi8AwWhFlFUXMdusXzsTTwbbqG6aV+7BQC74GyJsKUz3Zk+g0mMerNqs7ihzkKC3QHRsDRjg+X4E5EchQtsTsbw9+pu13cALj+PFNixOg4r9MMf0LXNohMWvBw59Lg9ppF8E6VKoMF5Rqz6kPgyIPbZGPxVIuEvdP+V8k5qYYQM70cM/11hx3k0x7EDQ1b68FgnYdZjhh1oBGQJZGvBWMc0hS3uJ7eEZeSbcvpxMLze7+XapAVDZE3lXOveeAFe+KRCSvjGcpMhDzXPZGZhJSFmLYZ+tMgPAPSvHfHmVotNESr8NoEdr6kURPJKviQTUF/ZoXAMcOhezDm/Xn478atZ8B+VSyLRdSUuuHvT98USgGTaAttmfPxxncmVEkdJW6bYICZKXADKKrPHes7joREWXKvgbOe8n5glGKoWR2xz1EXCtkCQi9jdtYHfPl9Ll+RK3yGM="

addons:
  coverity_scan:
    project:
      name: "CESNET/libnetconf2"
    notification_email: rkrejci@cesnet.cz
    build_command_prepend: "mkdir build ; cd build ; cmake -DENABLE_TLS=ON -DENABLE_SSH=ON .. "
    build_command: "make"
    branch_pattern: coverity

script:
  # do nothing, everything here is done in coverity addon
  - true
<|MERGE_RESOLUTION|>--- conflicted
+++ resolved
@@ -19,7 +19,6 @@
   - cmake -DCMAKE_INSTALL_PREFIX:PATH=/usr .. && make -j2 && sudo make install
   - cd ../..
 
-<<<<<<< HEAD
   - wget https://cmocka.org/files/1.0/cmocka-1.0.1.tar.xz
   - tar -xJf cmocka-1.0.1.tar.xz
   - mkdir cmocka-1.0.1/build && cd cmocka-1.0.1/build
@@ -30,15 +29,6 @@
   - mkdir libyang/build && cd libyang/build
   - cmake -DCMAKE_INSTALL_PREFIX:PATH=/usr .. && make -j2 && sudo make install
   - cd ../..
-=======
-script:
-  - if [ "$TRAVIS_OS_NAME" = "osx" ]; then export OPENSSLFLAGS="-DOPENSSL_LIBRARIES=/usr/local/opt/openssl/lib -DOPENSSL_INCLUDE_DIR=/usr/local/opt/openssl/include"; fi
-  - cd $TRAVIS_BUILD_DIR && mkdir build_none && cd build_none ; cmake -DENABLE_TLS=OFF -DENABLE_SSH=OFF -DENABLE_DNSSEC=OFF .. && make -j2 && ctest -V
-  - cd $TRAVIS_BUILD_DIR && mkdir build_tls && cd build_tls ; cmake $OPENSSLFLAGS -DENABLE_TLS=ON -DENABLE_SSH=OFF -DENABLE_DNSSEC=OFF .. && make -j2 && ctest -V
-  - cd $TRAVIS_BUILD_DIR && mkdir build_ssh && cd build_ssh ; cmake $OPENSSLFLAGS -DENABLE_TLS=OFF -DENABLE_SSH=ON -DENABLE_DNSSEC=OFF .. && make -j2 && ctest -V
-  - cd $TRAVIS_BUILD_DIR && mkdir build_ssh_tls && cd build_ssh_tls ; cmake $OPENSSLFLAGS -DENABLE_TLS=ON -DENABLE_SSH=ON -DENABLE_DNSSEC=OFF .. && make -j2 && ctest -V
-  - cd $TRAVIS_BUILD_DIR && mkdir build_all && cd build_all ; cmake $OPENSSLFLAGS -DENABLE_TLS=ON -DENABLE_SSH=ON -DENABLE_DNSSEC=ON .. && make -j2 && ctest -V
->>>>>>> 6c2277c3
 
 env:
   global:
@@ -57,4 +47,4 @@
 
 script:
   # do nothing, everything here is done in coverity addon
-  - true
+  - true