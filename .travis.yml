--- conflicted
+++ resolved
@@ -32,7 +32,6 @@
   - cmake -DCMAKE_INSTALL_PREFIX:PATH=/usr .. && make -j2 && sudo make install
   - cd ../..
 
-<<<<<<< HEAD
 env:
   global:
    # The next declaration is the encrypted COVERITY_SCAN_TOKEN, created
@@ -51,16 +50,3 @@
 script:
   # do nothing, everything here is done in coverity addon
   - true
-=======
-  - if [ "${CC}" = "gcc" ]; then pip install --user codecov; export CFLAGS="-coverage"; fi
-
-script:
-  - mkdir build_none && cd build_none ; cmake -DENABLE_TLS=OFF -DENABLE_SSH=OFF -DENABLE_DNSSEC=OFF .. && make -j2 && make test && cd ..
-  - mkdir build_tls && cd build_tls ; cmake -DENABLE_TLS=ON -DENABLE_SSH=OFF -DENABLE_DNSSEC=OFF .. && make -j2 && make test && cd ..
-  - mkdir build_ssh && cd build_ssh ; cmake -DENABLE_TLS=OFF -DENABLE_SSH=ON -DENABLE_DNSSEC=OFF .. && make -j2 && make test && cd ..
-  - mkdir build_ssh_tls && cd build_ssh_tls ; cmake -DENABLE_TLS=ON -DENABLE_SSH=ON -DENABLE_DNSSEC=OFF .. && make -j2 && make test && cd ..
-  - mkdir build_all && cd build_all ; cmake -DENABLE_TLS=ON -DENABLE_SSH=ON -DENABLE_DNSSEC=ON .. && make -j2 && make test && cd ..
-
-after_success:
-  - if [ "${CC}" = "gcc" ]; then codecov; fi
->>>>>>> 60d26442
