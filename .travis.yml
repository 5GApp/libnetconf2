--- conflicted
+++ resolved
@@ -8,28 +8,7 @@
     - coverity
 
 before_install:
-  - echo -n | openssl s_client -connect scan.coverity.com:443 | sed -ne '/-BEGIN CERTIFICATE-/,/-END CERTIFICATE-/p' | sudo tee -a /etc/ssl/certs/ca-certificates.crt
-  - sudo apt-get update -qq
-  - sudo apt-get install -y zlib1g-dev
-  - sudo apt-get install -y libssl-dev
-  - sudo apt-get install -y libval-dev
-  - wget https://red.libssh.org/attachments/download/177/libssh-0.7.2.tar.xz
-  - tar -xJf libssh-0.7.2.tar.xz
-  - mkdir libssh-0.7.2/build && cd libssh-0.7.2/build
-  - cmake -DCMAKE_INSTALL_PREFIX:PATH=/usr .. && make -j2 && sudo make install
-  - cd ../..
-
-<<<<<<< HEAD
-  - wget https://cmocka.org/files/1.0/cmocka-1.0.1.tar.xz
-  - tar -xJf cmocka-1.0.1.tar.xz
-  - mkdir cmocka-1.0.1/build && cd cmocka-1.0.1/build
-  - cmake -DCMAKE_INSTALL_PREFIX:PATH=/usr .. && make -j2 && sudo make install
-  - cd ../..
-
-  - git clone -b devel https://github.com/CESNET/libyang.git
-  - mkdir libyang/build && cd libyang/build
-  - cmake -DCMAKE_INSTALL_PREFIX:PATH=/usr .. && make -j2 && sudo make install
-  - cd ../..
+  - bash .travis-deps-linux.sh
 
 env:
   global:
@@ -48,17 +27,4 @@
 
 script:
   # do nothing, everything here is done in coverity addon
-  - true
-=======
-script:
-  - if [ "$TRAVIS_OS_NAME" = "osx" ]; then export OPENSSLFLAGS="-DOPENSSL_LIBRARIES=/usr/local/opt/openssl/lib -DOPENSSL_INCLUDE_DIR=/usr/local/opt/openssl/include"; fi
-  - cd $TRAVIS_BUILD_DIR && mkdir build_none && cd build_none ; cmake -DENABLE_TLS=OFF -DENABLE_SSH=OFF -DENABLE_DNSSEC=OFF .. && make -j2 && ctest -V
-  - cd $TRAVIS_BUILD_DIR && mkdir build_tls && cd build_tls ; cmake $OPENSSLFLAGS -DENABLE_TLS=ON -DENABLE_SSH=OFF -DENABLE_DNSSEC=OFF .. && make -j2 && ctest -V
-  - cd $TRAVIS_BUILD_DIR && mkdir build_ssh && cd build_ssh ; cmake $OPENSSLFLAGS -DENABLE_TLS=OFF -DENABLE_SSH=ON -DENABLE_DNSSEC=OFF .. && make -j2 && ctest -V
-  - cd $TRAVIS_BUILD_DIR && mkdir build_ssh_tls && cd build_ssh_tls ; cmake $OPENSSLFLAGS -DENABLE_TLS=ON -DENABLE_SSH=ON -DENABLE_DNSSEC=OFF .. && make -j2 && ctest -V
-  - cd $TRAVIS_BUILD_DIR && mkdir build_all && cd build_all ; cmake $OPENSSLFLAGS -DENABLE_TLS=ON -DENABLE_SSH=ON -DENABLE_DNSSEC=ON .. && make -j2 && ctest -V
-  - cd -
-
-after_success:
-  - if [ "$TRAVIS_OS_NAME" = "linux" -a "$CC" = "gcc" ]; then codecov; ./packages/create-package.sh; fi
->>>>>>> a5dfe7d9
+  - true