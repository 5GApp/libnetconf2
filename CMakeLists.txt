cmake_minimum_required(VERSION 2.6)
project(libnetconf2 C)
include(GNUInstallDirs)
include (CheckFunctionExists)

# include custom Modules
set(CMAKE_MODULE_PATH ${CMAKE_MODULE_PATH} "${CMAKE_SOURCE_DIR}/CMakeModules/")

set(LIBNETCONF2_DESCRIPTION "NETCONF server and client library in C.")

# check the supported platform
if(NOT UNIX)
    message(FATAL_ERROR "Only *nix like systems are supported.")
endif()

set(INCLUDE_INSTALL_SUBDIR ${CMAKE_INSTALL_INCLUDEDIR}/libnetconf2)
set(DATA_INSTALL_DIR ${CMAKE_INSTALL_DATADIR}/libnetconf2)

# set default build type if not specified by user
if(NOT CMAKE_BUILD_TYPE)
    set(CMAKE_BUILD_TYPE debug)
endif()

set(CMAKE_C_FLAGS         "${CMAKE_C_FLAGS} -Wall -Wextra -fvisibility=hidden")
set(CMAKE_C_FLAGS_RELEASE "-O2 -DNDEBUG")
set(CMAKE_C_FLAGS_PACKAGE "-g -O2 -DNDEBUG")
set(CMAKE_C_FLAGS_DEBUG   "-g -O0")

# set version
set(LIBNETCONF2_MAJOR_VERSION 0)
set(LIBNETCONF2_MINOR_VERSION 10)
set(LIBNETCONF2_MICRO_VERSION 22)
set(LIBNETCONF2_VERSION ${LIBNETCONF2_MAJOR_VERSION}.${LIBNETCONF2_MINOR_VERSION}.${LIBNETCONF2_MICRO_VERSION})
set(LIBNETCONF2_SOVERSION ${LIBNETCONF2_MAJOR_VERSION}.${LIBNETCONF2_MINOR_VERSION})

# build options
option(ENABLE_SSH "Enable NETCONF over SSH support (via libssh)" ON)
option(ENABLE_TLS "Enable NETCONF over TLS support (via OpenSSL)" ON)
option(ENABLE_DNSSEC "Enable support for SSHFP retrieval using DNSSEC for SSH (requires OpenSSL and libval)" OFF)
option(ENABLE_PYTHON "Include bindings for Python 3" OFF)
set(READ_INACTIVE_TIMEOUT 20 CACHE STRING "Maximum number of seconds waiting for new data once some data have arrived")
set(READ_ACTIVE_TIMEOUT 300 CACHE STRING "Maximum number of seconds for receiving a full message")
set(MAX_PSPOLL_THREAD_COUNT 6 CACHE STRING "Maximum number of threads that could simultaneously access a ps_poll structure")

if(ENABLE_DNSSEC AND NOT ENABLE_SSH)
    message(WARNING "DNSSEC SSHFP retrieval cannot be used without SSH support.")
    set(ENABLE_DNSSEC OFF)
endif()

<<<<<<< HEAD
include_directories(${PROJECT_BINARY_DIR}/src)
=======
# package options
find_program (DEB_BUILDER NAMES debuild)
find_program (RPM_BUILDER NAMES rpmbuild)

if (NOT DEFINED ENV{TRAVIS_BRANCH})
    execute_process(COMMAND "git" "rev-parse" "--abbrev-ref" "HEAD"
                    OUTPUT_VARIABLE GIT_BRANCH
                    OUTPUT_STRIP_TRAILING_WHITESPACE
                    ERROR_QUIET
                   )
    if (NOT GIT_BRANCH)
        set(ENV{TRAVIS_BRANCH} "master")
    else()
        if (GIT_BRANCH MATCHES "master|devel")
            set(ENV{TRAVIS_BRANCH} ${GIT_BRANCH})
        else()
            set(ENV{TRAVIS_BRANCH} "master")
        endif()
    endif()
    set(GIT_BRANCH $ENV{TRAVIS_BRANCH})
endif()

if ($ENV{TRAVIS_BRANCH} STREQUAL "master")
    set(PACKAGE_NAME "libnetconf2")
    set(BRANCH "master")
    set(BUILD_TYPE "Package")
    set(CONFLICT_PACKAGE_NAME "libnetconf2-experimental")
    set(COMPAT_PACKAGES "")
else ()
    set(PACKAGE_NAME "libnetconf2-experimental")
    set(BRANCH "devel")
    set(BUILD_TYPE "debug")
    set(CONFLICT_PACKAGE_NAME "libnetconf2")
    set(COMPAT_PACKAGES "-experimental")
endif()
# change version in config files
configure_file(${PROJECT_SOURCE_DIR}/packages/libnetconf2.spec.in ${PROJECT_BINARY_DIR}/build-packages/libnetconf2.spec)
configure_file(${PROJECT_SOURCE_DIR}/packages/libnetconf2.dsc.in ${PROJECT_BINARY_DIR}/build-packages/libnetconf2.dsc)
configure_file(${PROJECT_SOURCE_DIR}/packages/debian.control.in ${PROJECT_BINARY_DIR}/build-packages/debian.control @ONLY)
configure_file(${PROJECT_SOURCE_DIR}/packages/debian.rules.in ${PROJECT_BINARY_DIR}/build-packages/debian.rules)

if (NOT DEB_BUILDER)
    message(WARNING "Missing tools (devscripts, debhelper package) for building deb package.\nYou won't be able to generate deb package from source code.\nCompiling libnetconf2 should still works fine.")
else ()
    # target for local build deb package
    add_custom_target(build-deb
                      WORKING_DIRECTORY ${PROJECT_BINARY_DIR}
                      COMMAND build-packages/local-deb.sh
    )
    configure_file(${PROJECT_SOURCE_DIR}/packages/local-deb.sh.in ${PROJECT_BINARY_DIR}/build-packages/local-deb.sh @ONLY)
endif()

if (NOT RPM_BUILDER)
    message(WARNING "Missing tools (rpm package) for building rpm package. \nYou won't be able to generate rpm package from source code.\nCompiling libnetconf2 should still works fine.")
else ()
    # target for local build rpm package
    string(REPLACE ${PROJECT_SOURCE_DIR} "." EXCLUDE_BUILD_DIR ${PROJECT_BINARY_DIR})
    add_custom_target(build-rpm
                      WORKING_DIRECTORY ${PROJECT_BINARY_DIR}
                      COMMAND build-packages/local-rpm.sh
    )
    configure_file(${PROJECT_SOURCE_DIR}/packages/local-rpm.sh.in ${PROJECT_BINARY_DIR}/build-packages/local-rpm.sh @ONLY)
endif()
>>>>>>> 384786e0

# source files
set(libsrc
    src/io.c
    src/log.c
    src/messages_client.c
    src/messages_server.c
    src/session.c
    src/session_client.c
    src/session_server.c
    src/time.c)

if(ENABLE_SSH)
    set(libsrc ${libsrc}
        src/session_client_ssh.c
        src/session_server_ssh.c)
    set(SSH_MACRO "#ifndef NC_ENABLED_SSH\n#define NC_ENABLED_SSH\n#endif")
endif()

if(ENABLE_TLS)
    set(libsrc ${libsrc}
        src/session_client_tls.c
        src/session_server_tls.c)
    set(TLS_MACRO "#ifndef NC_ENABLED_TLS\n#define NC_ENABLED_TLS\n#endif")
endif()

set(headers
    src/log.h
    src/netconf.h
    src/session.h
    src/messages_client.h
    src/messages_server.h
    src/session_client.h
    src/session_client_ch.h
    src/session_server.h
    src/session_server_ch.h)

# libnetconf2 target
add_library(netconf2 SHARED ${libsrc})
set_target_properties(netconf2 PROPERTIES VERSION ${LIBNETCONF2_VERSION} SOVERSION ${LIBNETCONF2_SOVERSION})

if((CMAKE_BUILD_TYPE STREQUAL debug) OR (CMAKE_BUILD_TYPE STREQUAL Package))
    option(ENABLE_BUILD_TESTS "Build tests" ON)
    option(ENABLE_VALGRIND_TESTS "Build tests with valgrind" ON)
else()
    option(ENABLE_BUILD_TESTS "Build tests" OFF)
    option(ENABLE_VALGRIND_TESTS "Build tests with valgrind" OFF)
endif()

# dependencies - pthread
set(CMAKE_THREAD_PREFER_PTHREAD TRUE)
find_package(Threads REQUIRED)
target_link_libraries(netconf2 ${CMAKE_THREAD_LIBS_INIT})

# check availability for some pthread functions
set(CMAKE_REQUIRED_LIBRARIES pthread)
check_function_exists(pthread_spin_lock HAVE_SPINLOCK)
check_function_exists(pthread_mutex_timedlock HAVE_PTHREAD_MUTEX_TIMEDLOCK)

# dependencies - openssl
if(ENABLE_TLS OR ENABLE_DNSSEC OR ENABLE_SSH)
    find_package(OpenSSL REQUIRED)
    if (ENABLE_TLS)
        set(CMAKE_C_FLAGS "${CMAKE_C_FLAGS} -DNC_ENABLED_TLS")
    endif()
    target_link_libraries(netconf2 ${OPENSSL_LIBRARIES})
    include_directories(${OPENSSL_INCLUDE_DIR})
endif()

# dependencies - libssh
if(ENABLE_SSH)
    find_package(LibSSH 0.7.0 REQUIRED)
    set(CMAKE_C_FLAGS "${CMAKE_C_FLAGS} -DNC_ENABLED_SSH")
    target_link_libraries(netconf2 "-L${LIBSSH_LIBRARY_DIR}" -lssh -lssh_threads -lcrypt)
    include_directories(${LIBSSH_INCLUDE_DIRS})
endif()

# dependencies - libval
if (ENABLE_DNSSEC)
    find_package(LibVAL REQUIRED)
    set(CMAKE_C_FLAGS "${CMAKE_C_FLAGS} -DENABLE_DNSSEC")
    target_link_libraries(netconf2 ${LIBVAL_LIBRARIES})
    include_directories(${LIBVAL_INCLUDE_DIRS})
endif()

# dependencies - libyang
find_package(LibYANG REQUIRED)
target_link_libraries(netconf2 ${LIBYANG_LIBRARIES})
include_directories(${LIBYANG_INCLUDE_DIRS})

# generate doxygen documentation for libnetconf2 API
find_package(Doxygen)
if(DOXYGEN_FOUND)
    set(DOXYGEN_SKIP_DOT TRUE)
    add_custom_target(doc
            COMMAND ${DOXYGEN_EXECUTABLE} ${CMAKE_BINARY_DIR}/Doxyfile
            WORKING_DIRECTORY ${CMAKE_CURRENT_SOURCE_DIR})
    configure_file(Doxyfile.in Doxyfile)
endif()

# Python bindings
if(ENABLE_PYTHON)
    add_subdirectory(python)
endif(ENABLE_PYTHON)

# install library
install(TARGETS netconf2 DESTINATION ${CMAKE_INSTALL_LIBDIR})

# install headers
install(FILES ${CMAKE_CURRENT_BINARY_DIR}/nc_client.h DESTINATION ${CMAKE_INSTALL_INCLUDEDIR})
install(FILES ${CMAKE_CURRENT_BINARY_DIR}/nc_server.h DESTINATION ${CMAKE_INSTALL_INCLUDEDIR})
install(FILES ${headers} DESTINATION ${INCLUDE_INSTALL_SUBDIR})

# install schemas
install(
    CODE "file(GLOB yin_schemas \"${CMAKE_SOURCE_DIR}/schemas/*.yin\")"
    CODE "file(INSTALL \${yin_schemas} DESTINATION ${CMAKE_INSTALL_PREFIX}/${DATA_INSTALL_DIR})"
)

# install pkg-config file
find_package(PkgConfig)
if(PKG_CONFIG_FOUND)
    configure_file("libnetconf2.pc.in" "libnetconf2.pc" @ONLY)
    install(FILES "${CMAKE_CURRENT_BINARY_DIR}/libnetconf2.pc" DESTINATION "${CMAKE_INSTALL_LIBDIR}/pkgconfig")
    # check that pkg-config includes the used path
    execute_process(COMMAND ${PKG_CONFIG_EXECUTABLE} --variable pc_path pkg-config RESULT_VARIABLE RETURN OUTPUT_VARIABLE PC_PATH ERROR_QUIET)
    if(RETURN EQUAL 0)
        string(REGEX MATCH "${CMAKE_INSTALL_LIBDIR}/pkgconfig" SUBSTR "${PC_PATH}")
        string(LENGTH "${SUBSTR}" SUBSTR_LEN)
        if(SUBSTR_LEN EQUAL 0)
            message(WARNING "pkg-config will not detect the new package after installation, adjust PKG_CONFIG_PATH using \"export PKG_CONFIG_PATH=\${PKG_CONFIG_PATH}:${CMAKE_INSTALL_LIBDIR}/pkgconfig\".")
        endif()
    endif()
endif()

if(ENABLE_VALGRIND_TESTS)
    set(ENABLE_BUILD_TESTS ON)
endif()

if(ENABLE_BUILD_TESTS)
    find_package(CMocka 1.0.0)
    if(CMOCKA_FOUND)
        enable_testing()
        add_subdirectory(tests)
    endif(CMOCKA_FOUND)
endif()

configure_file("${PROJECT_SOURCE_DIR}/src/config.h.in" "${PROJECT_BINARY_DIR}/src/config.h" ESCAPE_QUOTES @ONLY)
configure_file(nc_client.h.in nc_client.h)
configure_file(nc_server.h.in nc_server.h)

# clean cmake cache
add_custom_target(cleancache
                  COMMAND make clean
                  COMMAND find . -iname '*cmake*' -not -name CMakeLists.txt -exec rm -rf {} +
                  COMMAND rm -rf Makefile Doxyfile
                  WORKING_DIRECTORY ${CMAKE_CURRENT_SOURCE_DIR})<|MERGE_RESOLUTION|>--- conflicted
+++ resolved
@@ -47,9 +47,6 @@
     set(ENABLE_DNSSEC OFF)
 endif()
 
-<<<<<<< HEAD
-include_directories(${PROJECT_BINARY_DIR}/src)
-=======
 # package options
 find_program (DEB_BUILDER NAMES debuild)
 find_program (RPM_BUILDER NAMES rpmbuild)
@@ -113,7 +110,8 @@
     )
     configure_file(${PROJECT_SOURCE_DIR}/packages/local-rpm.sh.in ${PROJECT_BINARY_DIR}/build-packages/local-rpm.sh @ONLY)
 endif()
->>>>>>> 384786e0
+
+include_directories(${PROJECT_BINARY_DIR}/src)
 
 # source files
 set(libsrc
