/**
 * \file session_server_ssh.c
 * \author Michal Vasko <mvasko@cesnet.cz>
 * \brief libnetconf2 SSH server session manipulation functions
 *
 * Copyright (c) 2015 CESNET, z.s.p.o.
 *
 * Redistribution and use in source and binary forms, with or without
 * modification, are permitted provided that the following conditions
 * are met:
 * 1. Redistributions of source code must retain the above copyright
 *    notice, this list of conditions and the following disclaimer.
 * 2. Redistributions in binary form must reproduce the above copyright
 *    notice, this list of conditions and the following disclaimer in
 *    the documentation and/or other materials provided with the
 *    distribution.
 * 3. Neither the name of the Company nor the names of its contributors
 *    may be used to endorse or promote products derived from this
 *    software without specific prior written permission.
 *
 */

#define _GNU_SOURCE

#include <stdlib.h>
#include <string.h>
#include <sys/types.h>
#include <pwd.h>
#include <shadow.h>
#include <crypt.h>
#include <errno.h>

#include "session_server.h"
#include "session_server_ch.h"
#include "libnetconf.h"

<<<<<<< HEAD
extern struct nc_server_opts server_opts;

struct nc_ssh_server_opts ssh_opts = {
    .sshbind_lock = PTHREAD_MUTEX_INITIALIZER,
    .authkey_lock = PTHREAD_MUTEX_INITIALIZER,
=======
struct nc_server_ssh_opts ssh_ch_opts = {
>>>>>>> 715de3db
    .auth_methods = NC_SSH_AUTH_PUBLICKEY | NC_SSH_AUTH_PASSWORD | NC_SSH_AUTH_INTERACTIVE,
    .auth_attempts = 3,
    .auth_timeout = 10
};
pthread_mutex_t ssh_ch_opts_lock = PTHREAD_MUTEX_INITIALIZER;
extern struct nc_server_opts server_opts;

API int
nc_server_ssh_add_endpt_listen(const char *name, const char *address, uint16_t port)
{
    return nc_server_add_endpt_listen(name, address, port, NC_TI_LIBSSH);
}

API int
nc_server_ssh_endpt_set_address(const char *endpt_name, const char *address)
{
    return nc_server_endpt_set_address_port(endpt_name, address, 0, NC_TI_LIBSSH);
}

API int
nc_server_ssh_endpt_set_port(const char *endpt_name, uint16_t port)
{
    return nc_server_endpt_set_address_port(endpt_name, NULL, port, NC_TI_LIBSSH);
}

<<<<<<< HEAD
struct nc_ssh_server_opts ssh_ch_opts = {
    .sshbind_lock = PTHREAD_MUTEX_INITIALIZER,
    .authkey_lock = PTHREAD_MUTEX_INITIALIZER,
    .auth_methods = NC_SSH_AUTH_PUBLICKEY | NC_SSH_AUTH_PASSWORD | NC_SSH_AUTH_INTERACTIVE,
    .auth_attempts = 3,
    .auth_timeout = 10
};

static int
_nc_ssh_server_set_hostkey(const char *privkey_path, int ch)
=======
API int
nc_server_ssh_del_endpt(const char *name)
{
    return nc_server_del_endpt(name, NC_TI_LIBSSH);
}

static int
nc_server_ssh_set_hostkey(const char *privkey_path, struct nc_server_ssh_opts *opts)
>>>>>>> 715de3db
{
    struct nc_ssh_server_opts *opts;

    if (!privkey_path) {
        ERRARG;
        return -1;
    }

<<<<<<< HEAD
    opts = (ch ? &ssh_ch_opts : &ssh_opts);

    /* LOCK */
    pthread_mutex_lock(&opts->sshbind_lock);

=======
>>>>>>> 715de3db
    if (!opts->sshbind) {
        opts->sshbind = ssh_bind_new();
        if (!opts->sshbind) {
            ERR("Failed to create a new ssh_bind.");
            goto fail;
        }
    }

    if (ssh_bind_options_set(opts->sshbind, SSH_BIND_OPTIONS_HOSTKEY, privkey_path) != SSH_OK) {
<<<<<<< HEAD
        ERR("Failed to set host key (%s).", ssh_get_error(opts->sshbind));
        goto fail;
    }

    /* UNLOCK */
    pthread_mutex_unlock(&opts->sshbind_lock);
    return 0;

fail:
    /* UNLOCK */
    pthread_mutex_unlock(&opts->sshbind_lock);
=======
        if (eaccess(privkey_path, R_OK)) {
            ERR("Failed to set host key (%s).", strerror(errno));
        } else {
            ERR("Failed to set host key (%s).", ssh_get_error(opts->sshbind));
        }
        goto fail;
    }

fail:
>>>>>>> 715de3db
    return -1;
}

API int
<<<<<<< HEAD
nc_ssh_server_set_hostkey(const char *privkey_path)
{
    return _nc_ssh_server_set_hostkey(privkey_path, 0);
}

API int
nc_ssh_server_ch_set_hostkey(const char *privkey_path)
=======
nc_server_ssh_endpt_set_hostkey(const char *endpt_name, const char *privkey_path)
{
    int ret;
    struct nc_endpt *endpt;

    endpt = nc_server_endpt_lock(endpt_name, NC_TI_LIBSSH);
    if (!endpt) {
        return -1;
    }
    ret = nc_server_ssh_set_hostkey(privkey_path, endpt->ti_opts);
    nc_server_endpt_unlock(endpt);

    return ret;
}

API int
nc_server_ssh_ch_set_hostkey(const char *privkey_path)
{
    int ret;

    /* OPTS LOCK */
    pthread_mutex_lock(&ssh_ch_opts_lock);
    ret = nc_server_ssh_set_hostkey(privkey_path, &ssh_ch_opts);
    /* OPTS UNLOCK */
    pthread_mutex_unlock(&ssh_ch_opts_lock);

    return ret;
}

static int
nc_server_ssh_set_banner(const char *banner, struct nc_server_ssh_opts *opts)
>>>>>>> 715de3db
{
    return _nc_ssh_server_set_hostkey(privkey_path, 1);
}

static int
_nc_ssh_server_set_banner(const char *banner, int ch)
{
    struct nc_ssh_server_opts *opts;

    if (!banner) {
        ERRARG;
        return -1;
    }

<<<<<<< HEAD
    opts = (ch ? &ssh_ch_opts : &ssh_opts);

    /* LOCK */
    pthread_mutex_lock(&opts->sshbind_lock);

=======
>>>>>>> 715de3db
    if (!opts->sshbind) {
        opts->sshbind = ssh_bind_new();
        if (!opts->sshbind) {
            ERR("Failed to create a new ssh_bind.");
            goto fail;
        }
    }

    ssh_bind_options_set(opts->sshbind, SSH_BIND_OPTIONS_BANNER, banner);

<<<<<<< HEAD
    /* UNLOCK */
    pthread_mutex_unlock(&opts->sshbind_lock);
    return 0;

fail:
    /* UNLOCK */
    pthread_mutex_unlock(&opts->sshbind_lock);
=======
    return 0;

fail:
>>>>>>> 715de3db
    return -1;
}

API int
<<<<<<< HEAD
nc_ssh_server_set_banner(const char *banner)
{
    return _nc_ssh_server_set_banner(banner, 0);
}

API int
nc_ssh_server_ch_set_banner(const char *banner)
=======
nc_server_ssh_endpt_set_banner(const char *endpt_name, const char *banner)
{
    int ret;
    struct nc_endpt *endpt;

    endpt = nc_server_endpt_lock(endpt_name, NC_TI_LIBSSH);
    if (!endpt) {
        return -1;
    }
    ret = nc_server_ssh_set_banner(banner, endpt->ti_opts);
    nc_server_endpt_unlock(endpt);

    return ret;
}

API int
nc_server_ssh_ch_set_banner(const char *banner)
{
    int ret;

    /* OPTS LOCK */
    pthread_mutex_lock(&ssh_ch_opts_lock);
    ret = nc_server_ssh_set_banner(banner, &ssh_ch_opts);
    /* OPTS UNLOCK */
    pthread_mutex_unlock(&ssh_ch_opts_lock);

    return ret;
}

static int
nc_server_ssh_set_auth_methods(int auth_methods, struct nc_server_ssh_opts *opts)
>>>>>>> 715de3db
{
    return _nc_ssh_server_set_banner(banner, 1);
}

static int
_nc_ssh_server_set_auth_methods(int auth_methods, int ch)
{
    struct nc_ssh_server_opts *opts;

    if (!(auth_methods & NC_SSH_AUTH_PUBLICKEY) && !(auth_methods & NC_SSH_AUTH_PASSWORD)
            && !(auth_methods & NC_SSH_AUTH_INTERACTIVE)) {
        ERRARG;
        return -1;
    }

<<<<<<< HEAD
    opts = (ch ? &ssh_ch_opts : &ssh_opts);

=======
>>>>>>> 715de3db
    opts->auth_methods = auth_methods;
    return 0;
}

API int
<<<<<<< HEAD
nc_ssh_server_set_auth_methods(int auth_methods)
{
    return _nc_ssh_server_set_auth_methods(auth_methods, 0);
}

API int
nc_ssh_server_ch_set_auth_methods(int auth_methods)
=======
nc_server_ssh_endpt_set_auth_methods(const char *endpt_name, int auth_methods)
{
    int ret;
    struct nc_endpt *endpt;

    endpt = nc_server_endpt_lock(endpt_name, NC_TI_LIBSSH);
    if (!endpt) {
        return -1;
    }
    ret = nc_server_ssh_set_auth_methods(auth_methods, endpt->ti_opts);
    nc_server_endpt_unlock(endpt);

    return ret;
}

API int
nc_server_ssh_ch_set_auth_methods(int auth_methods)
{
    int ret;

    /* OPTS LOCK */
    pthread_mutex_lock(&ssh_ch_opts_lock);
    ret = nc_server_ssh_set_auth_methods(auth_methods, &ssh_ch_opts);
    /* OPTS UNLOCK */
    pthread_mutex_unlock(&ssh_ch_opts_lock);

    return ret;
}

static int
nc_server_ssh_set_auth_attempts(uint16_t auth_attempts, struct nc_server_ssh_opts *opts)
>>>>>>> 715de3db
{
    return _nc_ssh_server_set_auth_methods(auth_methods, 1);
}

static int
_nc_ssh_server_set_auth_attempts(uint16_t auth_attempts, int ch)
{
    struct nc_ssh_server_opts *opts;

    if (!auth_attempts) {
        ERRARG;
        return -1;
    }

<<<<<<< HEAD
    opts = (ch ? &ssh_ch_opts : &ssh_opts);

=======
>>>>>>> 715de3db
    opts->auth_attempts = auth_attempts;
    return 0;
}

API int
<<<<<<< HEAD
nc_ssh_server_set_auth_attempts(uint16_t auth_attempts)
{
    return _nc_ssh_server_set_auth_attempts(auth_attempts, 0);
}

API int
nc_ssh_server_set_ch_auth_attempts(uint16_t auth_attempts)
{
    return _nc_ssh_server_set_auth_attempts(auth_attempts, 1);
}

static int
_nc_ssh_server_set_auth_timeout(uint16_t auth_timeout, int ch)
=======
nc_server_ssh_endpt_set_auth_attempts(const char *endpt_name, uint16_t auth_attempts)
{
    int ret;
    struct nc_endpt *endpt;

    endpt = nc_server_endpt_lock(endpt_name, NC_TI_LIBSSH);
    if (!endpt) {
        return -1;
    }
    ret = nc_server_ssh_set_auth_attempts(auth_attempts, endpt->ti_opts);
    nc_server_endpt_unlock(endpt);

    return ret;
}

API int
nc_server_ssh_set_ch_auth_attempts(uint16_t auth_attempts)
{
    int ret;

    /* OPTS LOCK */
    pthread_mutex_lock(&ssh_ch_opts_lock);
    ret = nc_server_ssh_set_auth_attempts(auth_attempts, &ssh_ch_opts);
    /* OPTS UNLOCK */
    pthread_mutex_unlock(&ssh_ch_opts_lock);

    return ret;
}

static int
nc_server_ssh_set_auth_timeout(uint16_t auth_timeout, struct nc_server_ssh_opts *opts)
>>>>>>> 715de3db
{
    struct nc_ssh_server_opts *opts;

    if (!auth_timeout) {
        ERRARG;
        return -1;
    }

<<<<<<< HEAD
    opts = (ch ? &ssh_ch_opts : &ssh_opts);

=======
>>>>>>> 715de3db
    opts->auth_timeout = auth_timeout;
    return 0;
}

API int
<<<<<<< HEAD
nc_ssh_server_set_auth_timeout(uint16_t auth_timeout)
{
    return _nc_ssh_server_set_auth_timeout(auth_timeout, 0);
}

API int
nc_ssh_server_ch_set_auth_timeout(uint16_t auth_timeout)
{
    return _nc_ssh_server_set_auth_timeout(auth_timeout, 1);
}

static int
_nc_ssh_server_add_authkey(const char *pubkey_path, const char *username, int ch)
=======
nc_server_ssh_endpt_set_auth_timeout(const char *endpt_name, uint16_t auth_timeout)
{
    int ret;
    struct nc_endpt *endpt;

    endpt = nc_server_endpt_lock(endpt_name, NC_TI_LIBSSH);
    if (!endpt) {
        return -1;
    }
    ret = nc_server_ssh_set_auth_timeout(auth_timeout, endpt->ti_opts);
    nc_server_endpt_unlock(endpt);

    return ret;
}

API int
nc_server_ssh_ch_set_auth_timeout(uint16_t auth_timeout)
{
    int ret;

    /* OPTS LOCK */
    pthread_mutex_lock(&ssh_ch_opts_lock);
    ret = nc_server_ssh_set_auth_timeout(auth_timeout, &ssh_ch_opts);
    /* OPTS UNLOCK */
    pthread_mutex_unlock(&ssh_ch_opts_lock);

    return ret;
}

static int
nc_server_ssh_add_authkey(const char *pubkey_path, const char *username, struct nc_server_ssh_opts *opts)
>>>>>>> 715de3db
{
    struct nc_ssh_server_opts *opts;

    if (!pubkey_path || !username) {
        ERRARG;
        return -1;
    }

<<<<<<< HEAD
    opts = (ch ? &ssh_ch_opts : &ssh_opts);

    /* LOCK */
    pthread_mutex_lock(&opts->authkey_lock);

=======
>>>>>>> 715de3db
    ++opts->authkey_count;
    opts->authkeys = realloc(opts->authkeys, opts->authkey_count * sizeof *opts->authkeys);

    nc_ctx_lock(-1, NULL);
    opts->authkeys[opts->authkey_count - 1].path = lydict_insert(server_opts.ctx, pubkey_path, 0);
    opts->authkeys[opts->authkey_count - 1].username = lydict_insert(server_opts.ctx, username, 0);
    nc_ctx_unlock();

<<<<<<< HEAD
    /* UNLOCK */
    pthread_mutex_unlock(&opts->authkey_lock);

=======
>>>>>>> 715de3db
    return 0;
}

API int
<<<<<<< HEAD
nc_ssh_server_add_authkey(const char *pubkey_path, const char *username)
=======
nc_server_ssh_endpt_add_authkey(const char *endpt_name, const char *pubkey_path, const char *username)
{
    int ret;
    struct nc_endpt *endpt;

    endpt = nc_server_endpt_lock(endpt_name, NC_TI_LIBSSH);
    if (!endpt) {
        return -1;
    }
    ret = nc_server_ssh_add_authkey(pubkey_path, username, endpt->ti_opts);
    nc_server_endpt_unlock(endpt);

    return ret;
}

API int
nc_server_ssh_ch_add_authkey(const char *pubkey_path, const char *username)
{
    int ret;

    /* OPTS LOCK */
    pthread_mutex_lock(&ssh_ch_opts_lock);
    ret = nc_server_ssh_add_authkey(pubkey_path, username, &ssh_ch_opts);
    /* OPTS UNLOCK */
    pthread_mutex_unlock(&ssh_ch_opts_lock);

    return ret;
}

static int
nc_server_ssh_del_authkey(const char *pubkey_path, const char *username, struct nc_server_ssh_opts *opts)
>>>>>>> 715de3db
{
    return _nc_ssh_server_add_authkey(pubkey_path, username, 0);
}

API int
nc_ssh_server_ch_add_authkey(const char *pubkey_path, const char *username)
{
    return _nc_ssh_server_add_authkey(pubkey_path, username, 1);
}

static int
_nc_ssh_server_del_authkey(const char *pubkey_path, const char *username, int ch)
{
    struct nc_ssh_server_opts *opts;
    uint32_t i;
    int ret = -1;

<<<<<<< HEAD
    opts = (ch ? &ssh_ch_opts : &ssh_opts);

    /* LOCK */
    pthread_mutex_lock(&opts->authkey_lock);

=======
>>>>>>> 715de3db
    if (!pubkey_path && !username) {
        nc_ctx_lock(-1, NULL);
        for (i = 0; i < opts->authkey_count; ++i) {
            lydict_remove(server_opts.ctx, opts->authkeys[i].path);
            lydict_remove(server_opts.ctx, opts->authkeys[i].username);

            ret = 0;
        }
        nc_ctx_unlock();
        free(opts->authkeys);
        opts->authkeys = NULL;
        opts->authkey_count = 0;
    } else {
        for (i = 0; i < opts->authkey_count; ++i) {
            if ((!pubkey_path || !strcmp(opts->authkeys[i].path, pubkey_path))
                    && (!username || !strcmp(opts->authkeys[i].username, username))) {
                nc_ctx_lock(-1, NULL);
                lydict_remove(server_opts.ctx, opts->authkeys[i].path);
                lydict_remove(server_opts.ctx, opts->authkeys[i].username);
                nc_ctx_unlock();

                --opts->authkey_count;
                memcpy(&opts->authkeys[i], &opts->authkeys[opts->authkey_count], sizeof *opts->authkeys);

                ret = 0;
            }
        }
    }

<<<<<<< HEAD
    /* UNLOCK */
    pthread_mutex_unlock(&opts->authkey_lock);
=======
    return ret;
}

API int
nc_server_ssh_endpt_del_authkey(const char *endpt_name, const char *pubkey_path, const char *username)
{
    int ret;
    struct nc_endpt *endpt;

    endpt = nc_server_endpt_lock(endpt_name, NC_TI_LIBSSH);
    if (!endpt) {
        return -1;
    }
    ret = nc_server_ssh_del_authkey(pubkey_path, username, endpt->ti_opts);
    nc_server_endpt_unlock(endpt);
>>>>>>> 715de3db

    return ret;
}

API int
<<<<<<< HEAD
nc_ssh_server_del_authkey(const char *pubkey_path, const char *username)
{
    return _nc_ssh_server_del_authkey(pubkey_path, username, 0);
}

API int
nc_ssh_server_ch_del_authkey(const char *pubkey_path, const char *username)
{
    return _nc_ssh_server_del_authkey(pubkey_path, username, 1);
}

API void
nc_ssh_server_free_opts(void)
=======
nc_server_ssh_ch_del_authkey(const char *pubkey_path, const char *username)
>>>>>>> 715de3db
{
    int ret;

    /* OPTS LOCK */
    pthread_mutex_lock(&ssh_ch_opts_lock);
    ret = nc_server_ssh_del_authkey(pubkey_path, username, &ssh_ch_opts);
    /* OPTS UNLOCK */
    pthread_mutex_unlock(&ssh_ch_opts_lock);

    return ret;
}

void
nc_server_ssh_clear_opts(struct nc_server_ssh_opts *opts)
{
    if (opts->sshbind) {
        ssh_bind_free(opts->sshbind);
        opts->sshbind = NULL;
    }

    nc_server_ssh_del_authkey(NULL, NULL, opts);
}

<<<<<<< HEAD
    nc_ssh_server_del_authkey(NULL, NULL);

    /* Call Home */

    /* LOCK */
    pthread_mutex_lock(&ssh_ch_opts.sshbind_lock);

    if (ssh_ch_opts.sshbind) {
        ssh_bind_free(ssh_ch_opts.sshbind);
        ssh_ch_opts.sshbind = NULL;
    }

    /* UNLOCK */
    pthread_mutex_unlock(&ssh_ch_opts.sshbind_lock);

    nc_ssh_server_ch_del_authkey(NULL, NULL);
=======
API void
nc_server_ssh_ch_clear_opts(void)
{
    /* OPTS LOCK */
    pthread_mutex_lock(&ssh_ch_opts_lock);
    nc_server_ssh_clear_opts(&ssh_ch_opts);
    /* OPTS UNLOCK */
    pthread_mutex_unlock(&ssh_ch_opts_lock);
>>>>>>> 715de3db
}

static char *
auth_password_get_pwd_hash(const char *username)
{
    struct passwd *pwd, pwd_buf;
    struct spwd *spwd, spwd_buf;
    char *pass_hash = NULL, buf[256];

    getpwnam_r(username, &pwd_buf, buf, 256, &pwd);
    if (!pwd) {
        VRB("User \"%s\" not found locally.", username);
        return NULL;
    }

    if (!strcmp(pwd->pw_passwd, "x")) {
        getspnam_r(username, &spwd_buf, buf, 256, &spwd);
        if (!spwd) {
            VRB("Failed to retrieve the shadow entry for \"%s\".", username);
            return NULL;
        }

        pass_hash = spwd->sp_pwdp;
    } else {
        pass_hash = pwd->pw_passwd;
    }

    if (!pass_hash) {
        ERR("No password could be retrieved for \"%s\".", username);
        return NULL;
    }

    /* check the hash structure for special meaning */
    if (!strcmp(pass_hash, "*") || !strcmp(pass_hash, "!")) {
        VRB("User \"%s\" is not allowed to authenticate using a password.", username);
        return NULL;
    }
    if (!strcmp(pass_hash, "*NP*")) {
        VRB("Retrieving password for \"%s\" from a NIS+ server not supported.", username);
        return NULL;
    }

    return strdup(pass_hash);
}

static int
auth_password_compare_pwd(const char *pass_hash, const char *pass_clear)
{
    char *new_pass_hash;
    struct crypt_data cdata;

    if (!pass_hash[0]) {
        if (!pass_clear[0]) {
            WRN("User authentication successful with an empty password!");
            return 0;
        } else {
            /* the user did now know he does not need any password,
             * (which should not be used) so deny authentication */
            return 1;
        }
    }

    cdata.initialized = 0;
    new_pass_hash = crypt_r(pass_clear, pass_hash, &cdata);
    return strcmp(new_pass_hash, pass_hash);
}

static void
nc_sshcb_auth_password(struct nc_session *session, ssh_message msg)
{
    char *pass_hash;

    pass_hash = auth_password_get_pwd_hash(session->username);
    if (pass_hash && !auth_password_compare_pwd(pass_hash, ssh_message_auth_password(msg))) {
        VRB("User \"%s\" authenticated.", session->username);
        ssh_message_auth_reply_success(msg, 0);
        session->flags |= NC_SESSION_SSH_AUTHENTICATED;
        free(pass_hash);
        return;
    }

    free(pass_hash);
    ++session->ssh_auth_attempts;
    VRB("Failed user \"'%s\" authentication attempt (#%d).", session->username, session->ssh_auth_attempts);
    ssh_message_reply_default(msg);
}

static void
nc_sshcb_auth_kbdint(struct nc_session *session, ssh_message msg)
{
    char *pass_hash;

    if (!ssh_message_auth_kbdint_is_response(msg)) {
        const char *prompts[] = {"Password: "};
        char echo[] = {0};

        ssh_message_auth_interactive_request(msg, "Interactive SSH Authentication", "Type your password:", 1, prompts, echo);
    } else {
        if (ssh_userauth_kbdint_getnanswers(session->ti.libssh.session) != 1) {
            ssh_message_reply_default(msg);
            return;
        }
        pass_hash = auth_password_get_pwd_hash(session->username);
        if (!pass_hash) {
            ssh_message_reply_default(msg);
            return;
        }
        if (!auth_password_compare_pwd(pass_hash, ssh_userauth_kbdint_getanswer(session->ti.libssh.session, 0))) {
            VRB("User \"%s\" authenticated.", session->username);
            session->flags |= NC_SESSION_SSH_AUTHENTICATED;
            ssh_message_auth_reply_success(msg, 0);
        } else {
            ++session->ssh_auth_attempts;
            VRB("Failed user \"%s\" authentication attempt (#%d).", session->username, session->ssh_auth_attempts);
            ssh_message_reply_default(msg);
        }
    }
}

static const char *
auth_pubkey_compare_key(struct nc_server_ssh_opts *opts, ssh_key key)
{
    uint32_t i;
    ssh_key pub_key;
    const char *username = NULL;

    for (i = 0; i < opts->authkey_count; ++i) {
        if (ssh_pki_import_pubkey_file(opts->authkeys[i].path, &pub_key) != SSH_OK) {
            if (eaccess(opts->authkeys[i].path, R_OK)) {
                WRN("Failed to import the public key \"%s\" (%s).", opts->authkeys[i].path, strerror(errno));
            } else {
                WRN("Failed to import the public key \"%s\" (%s).", __func__, opts->authkeys[i].path, ssh_get_error(pub_key));
            }
            continue;
        }

        if (!ssh_key_cmp(key, pub_key, SSH_KEY_CMP_PUBLIC)) {
            ssh_key_free(pub_key);
            break;
        }

        ssh_key_free(pub_key);
    }

    if (i < opts->authkey_count) {
        username = opts->authkeys[i].username;
    }

    return username;
}

static void
nc_sshcb_auth_pubkey(struct nc_session *session, ssh_message msg)
{
    const char *username;
    int signature_state;

    signature_state = ssh_message_auth_publickey_state(msg);
    if (signature_state == SSH_PUBLICKEY_STATE_VALID) {
        VRB("User \"%s\" authenticated.", session->username);
        session->flags |= NC_SESSION_SSH_AUTHENTICATED;
        ssh_message_auth_reply_success(msg, 0);
        return;

    } else if (signature_state == SSH_PUBLICKEY_STATE_NONE) {
        if ((username = auth_pubkey_compare_key(session->ti_opts, ssh_message_auth_pubkey(msg))) == NULL) {
            VRB("User \"%s\" tried to use an unknown (unauthorized) public key.", session->username);

        } else if (strcmp(session->username, username)) {
            VRB("User \"%s\" is not the username identified with the presented public key.", session->username);

        } else {
            /* accepting only the use of a public key */
            ssh_message_auth_reply_pk_ok_simple(msg);
            return;
        }
    }

    ++session->ssh_auth_attempts;
    VRB("Failed user \"%s\" authentication attempt (#%d).", session->username, session->ssh_auth_attempts);
    ssh_message_reply_default(msg);
}

static int
nc_sshcb_channel_open(struct nc_session *session, ssh_message msg)
{
    ssh_channel chan;

    /* first channel request */
    if (!session->ti.libssh.channel) {
        if (session->status != NC_STATUS_STARTING) {
            ERRINT;
            return -1;
        }
        chan = ssh_message_channel_request_open_reply_accept(msg);
        if (!chan) {
            ERR("Failed to create a new SSH channel.");
            return -1;
        }
        session->ti.libssh.channel = chan;

    /* additional channel request */
    } else {
        chan = ssh_message_channel_request_open_reply_accept(msg);
        if (!chan) {
            ERR("Session %u: failed to create a new SSH channel.", session->id);
            return -1;
        }
        /* channel was created and libssh stored it internally in the ssh_session structure, good enough */
    }

    return 0;
}

static int
nc_sshcb_channel_subsystem(struct nc_session *session, ssh_channel channel, const char *subsystem)
{
    struct nc_session *new_session;

    if (strcmp(subsystem, "netconf")) {
        WRN("Received an unknown subsystem \"%s\" request.", subsystem);
        return -1;
    }

    if (session->ti.libssh.channel == channel) {
        /* first channel requested */
        if (session->ti.libssh.next || (session->status != NC_STATUS_STARTING)) {
            ERRINT;
            return -1;
        }
        if (session->flags & NC_SESSION_SSH_SUBSYS_NETCONF) {
            ERR("Session %u: subsystem \"netconf\" requested for the second time.", session->id);
            return -1;
        }

        session->flags |= NC_SESSION_SSH_SUBSYS_NETCONF;
    } else {
        /* additional channel subsystem request, new session is ready as far as SSH is concerned */
        new_session = calloc(1, sizeof *new_session);

        /* insert the new session */
        if (!session->ti.libssh.next) {
            new_session->ti.libssh.next = session;
        } else {
            new_session->ti.libssh.next = session->ti.libssh.next;
        }
        session->ti.libssh.next = new_session;

        new_session->status = NC_STATUS_STARTING;
        new_session->side = NC_SERVER;
        new_session->ti_type = NC_TI_LIBSSH;
        new_session->ti_lock = session->ti_lock;
        new_session->ti.libssh.channel = channel;
        new_session->ti.libssh.session = session->ti.libssh.session;
        new_session->username = lydict_insert(server_opts.ctx, session->username, 0);
        new_session->host = lydict_insert(server_opts.ctx, session->host, 0);
        new_session->port = session->port;
        new_session->ctx = server_opts.ctx;
        new_session->flags = NC_SESSION_SSH_AUTHENTICATED | NC_SESSION_SSH_SUBSYS_NETCONF | NC_SESSION_SHAREDCTX
                             | (session->flags & NC_SESSION_CALLHOME ? NC_SESSION_CALLHOME : 0);
    }

    return 0;
}

int
nc_sshcb_msg(ssh_session UNUSED(sshsession), ssh_message msg, void *data)
{
    const char *str_type, *str_subtype = NULL, *username;
    int subtype, type;
    struct nc_session *session = (struct nc_session *)data;

    type = ssh_message_type(msg);
    subtype = ssh_message_subtype(msg);

    switch (type) {
    case SSH_REQUEST_AUTH:
        str_type = "request-auth";
        switch (subtype) {
        case SSH_AUTH_METHOD_NONE:
            str_subtype = "none";
            break;
        case SSH_AUTH_METHOD_PASSWORD:
            str_subtype = "password";
            break;
        case SSH_AUTH_METHOD_PUBLICKEY:
            str_subtype = "publickey";
            break;
        case SSH_AUTH_METHOD_HOSTBASED:
            str_subtype = "hostbased";
            break;
        case SSH_AUTH_METHOD_INTERACTIVE:
            str_subtype = "interactive";
            break;
        case SSH_AUTH_METHOD_GSSAPI_MIC:
            str_subtype = "gssapi-mic";
            break;
        }
        break;

    case SSH_REQUEST_CHANNEL_OPEN:
        str_type = "request-channel-open";
        switch (subtype) {
        case SSH_CHANNEL_SESSION:
            str_subtype = "session";
            break;
        case SSH_CHANNEL_DIRECT_TCPIP:
            str_subtype = "direct-tcpip";
            break;
        case SSH_CHANNEL_FORWARDED_TCPIP:
            str_subtype = "forwarded-tcpip";
            break;
        case (int)SSH_CHANNEL_X11:
            str_subtype = "channel-x11";
            break;
        case SSH_CHANNEL_UNKNOWN:
            /* fallthrough */
        default:
            str_subtype = "unknown";
            break;
        }
        break;

    case SSH_REQUEST_CHANNEL:
        str_type = "request-channel";
        switch (subtype) {
        case SSH_CHANNEL_REQUEST_PTY:
            str_subtype = "pty";
            break;
        case SSH_CHANNEL_REQUEST_EXEC:
            str_subtype = "exec";
            break;
        case SSH_CHANNEL_REQUEST_SHELL:
            str_subtype = "shell";
            break;
        case SSH_CHANNEL_REQUEST_ENV:
            str_subtype = "env";
            break;
        case SSH_CHANNEL_REQUEST_SUBSYSTEM:
            str_subtype = "subsystem";
            break;
        case SSH_CHANNEL_REQUEST_WINDOW_CHANGE:
            str_subtype = "window-change";
            break;
        case SSH_CHANNEL_REQUEST_X11:
            str_subtype = "x11";
            break;
        case SSH_CHANNEL_REQUEST_UNKNOWN:
            /* fallthrough */
        default:
            str_subtype = "unknown";
            break;
        }
        break;

    case SSH_REQUEST_SERVICE:
        str_type = "request-service";
        str_subtype = ssh_message_service_service(msg);
        break;

    case SSH_REQUEST_GLOBAL:
        str_type = "request-global";
        switch (subtype) {
        case SSH_GLOBAL_REQUEST_TCPIP_FORWARD:
            str_subtype = "tcpip-forward";
            break;
        case SSH_GLOBAL_REQUEST_CANCEL_TCPIP_FORWARD:
            str_subtype = "cancel-tcpip-forward";
            break;
        case SSH_GLOBAL_REQUEST_UNKNOWN:
            /* fallthrough */
        default:
            str_subtype = "unknown";
            break;
        }
        break;

    default:
        str_type = "unknown";
        str_subtype = "unknown";
        break;
    }

    VRB("Received an SSH message \"%s\" of subtype \"%s\".", str_type, str_subtype);
    session->flags |= NC_SESSION_SSH_NEW_MSG;

    /*
     * process known messages
     */
    if (type == SSH_REQUEST_AUTH) {
        if (session->flags & NC_SESSION_SSH_AUTHENTICATED) {
            ERR("User \"%s\" authenticated, but requested another authentication.", session->username);
            ssh_message_reply_default(msg);
            return 0;
        }

        if (session->ssh_auth_attempts >= ((struct nc_server_ssh_opts *)session->ti_opts)->auth_attempts) {
            /* too many failed attempts */
            ssh_message_reply_default(msg);
            return 0;
        }

        /* save the username, do not let the client change it */
        username = ssh_message_auth_user(msg);
        if (!session->username) {
            if (!username) {
                ERR("Denying an auth request without a username.");
                return 1;
            }

            session->username = lydict_insert(server_opts.ctx, username, 0);
        } else if (username) {
            if (strcmp(username, session->username)) {
                ERR("User \"%s\" changed its username to \"%s\".", session->username, username);
                session->status = NC_STATUS_INVALID;
                session->term_reason = NC_SESSION_TERM_OTHER;
                return 1;
            }
        }

        if (subtype == SSH_AUTH_METHOD_NONE) {
            /* libssh will return the supported auth methods */
            return 1;
        } else if (subtype == SSH_AUTH_METHOD_PASSWORD) {
            nc_sshcb_auth_password(session, msg);
            return 0;
        } else if (subtype == SSH_AUTH_METHOD_PUBLICKEY) {
            nc_sshcb_auth_pubkey(session, msg);
            return 0;
        } else if (subtype == SSH_AUTH_METHOD_INTERACTIVE) {
            nc_sshcb_auth_kbdint(session, msg);
            return 0;
        }
    } else if (session->flags & NC_SESSION_SSH_AUTHENTICATED) {
        if ((type == SSH_REQUEST_CHANNEL_OPEN) && ((enum ssh_channel_type_e)subtype == SSH_CHANNEL_SESSION)) {
            if (nc_sshcb_channel_open(session, msg)) {
                ssh_message_reply_default(msg);
            }
            return 0;

        } else if ((type == SSH_REQUEST_CHANNEL) && ((enum ssh_channel_requests_e)subtype == SSH_CHANNEL_REQUEST_SUBSYSTEM)) {
            if (nc_sshcb_channel_subsystem(session, ssh_message_channel_request_channel(msg),
                    ssh_message_channel_request_subsystem(msg))) {
                ssh_message_reply_default(msg);
            } else {
                ssh_message_channel_request_reply_success(msg);
            }
            return 0;
        }
    }

    /* we did not process it */
    return 1;
}

/* ret 1 on success, 0 on timeout, -1 on error */
static int
nc_open_netconf_channel(struct nc_session *session, int timeout)
{
    int elapsed = 0, ret;

    /* message callback is executed twice to give chance for the channel to be
     * created if timeout == 0 (it takes 2 messages, channel-open, subsystem-request) */
    if (!timeout) {
        if (!nc_session_is_connected(session)) {
            ERR("Communication socket unexpectedly closed (libssh).");
            return -1;
        }

        ret = nc_timedlock(session->ti_lock, timeout, NULL);
        if (ret != 1) {
            return ret;
        }

        ret = ssh_execute_message_callbacks(session->ti.libssh.session);
        if (ret != SSH_OK) {
            ERR("Failed to receive SSH messages on a session (%s).",
                ssh_get_error(session->ti.libssh.session));
            pthread_mutex_unlock(session->ti_lock);
            return -1;
        }

        if (!session->ti.libssh.channel) {
            /* we did not receive channel-open, timeout */
            pthread_mutex_unlock(session->ti_lock);
            return 0;
        }

        ret = ssh_execute_message_callbacks(session->ti.libssh.session);
        if (ret != SSH_OK) {
            ERR("Failed to receive SSH messages on a session (%s).",
                ssh_get_error(session->ti.libssh.session));
            pthread_mutex_unlock(session->ti_lock);
            return -1;
        }
        pthread_mutex_unlock(session->ti_lock);

        if (!(session->flags & NC_SESSION_SSH_SUBSYS_NETCONF)) {
            /* we did not receive subsystem-request, timeout */
            return 0;
        }

        return 1;
    }

    while (1) {
        if (!nc_session_is_connected(session)) {
            ERR("Communication socket unexpectedly closed (libssh).");
            return -1;
        }

        ret = nc_timedlock(session->ti_lock, timeout, &elapsed);
        if (ret != 1) {
            return ret;
        }

        ret = ssh_execute_message_callbacks(session->ti.libssh.session);
        if (ret != SSH_OK) {
            ERR("Failed to receive SSH messages on a session (%s).",
                ssh_get_error(session->ti.libssh.session));
            pthread_mutex_unlock(session->ti_lock);
            return -1;
        }

        pthread_mutex_unlock(session->ti_lock);

        if (session->ti.libssh.channel && (session->flags & NC_SESSION_SSH_SUBSYS_NETCONF)) {
            return 1;
        }

        if ((timeout != -1) && (timeout >= elapsed)) {
            /* timeout */
            break;
        }

        usleep(NC_TIMEOUT_STEP);
        elapsed += NC_TIMEOUT_STEP;
    }

    return 0;
}

/* ret 0 - timeout, 1 channel has data, 2 some other channel has data,
 * 3 status change, 4 new SSH message, 5 new NETCONF SSH channel, -1 error */
int
nc_ssh_pollin(struct nc_session *session, int *timeout)
{
    int ret, elapsed = 0;
    struct nc_session *new;

    ret = nc_timedlock(session->ti_lock, *timeout, &elapsed);
    if (*timeout > 0) {
        *timeout -= elapsed;
    }

    if (ret != 1) {
        return ret;
    }

    ret = ssh_execute_message_callbacks(session->ti.libssh.session);
    pthread_mutex_unlock(session->ti_lock);

    if (ret != SSH_OK) {
        ERR("Session %u: failed to receive SSH messages (%s).", session->id,
            ssh_get_error(session->ti.libssh.session));
        session->status = NC_STATUS_INVALID;
        session->term_reason = NC_SESSION_TERM_OTHER;
        return 3;
    }

    /* new SSH message */
    if (session->flags & NC_SESSION_SSH_NEW_MSG) {
        session->flags &= ~NC_SESSION_SSH_NEW_MSG;
        if (session->ti.libssh.next) {
            for (new = session->ti.libssh.next; new != session; new = new->ti.libssh.next) {
                if ((new->status == NC_STATUS_STARTING) && new->ti.libssh.channel
                        && (new->flags & NC_SESSION_SSH_SUBSYS_NETCONF)) {
                    /* new NETCONF SSH channel */
                    return 5;
                }
            }
        }

        /* just some SSH message */
        return 4;
    }

    /* no new SSH message, maybe NETCONF data? */
    ret = ssh_channel_poll_timeout(session->ti.libssh.channel, 0, 0);
    /* not this one */
    if (!ret) {
        return 2;
    } else if (ret == SSH_ERROR) {
        ERR("Session %u: SSH channel error (%s).", session->id,
            ssh_get_error(session->ti.libssh.session));
        session->status = NC_STATUS_INVALID;
        session->term_reason = NC_SESSION_TERM_OTHER;
        return 3;
    } else if (ret == SSH_EOF) {
        ERR("Session %u: communication channel unexpectedly closed (libssh).",
            session->id);
        session->status = NC_STATUS_INVALID;
        session->term_reason = NC_SESSION_TERM_DROPPED;
        return 3;
    }

    return 1;
}

API int
nc_connect_callhome_ssh(const char *host, uint16_t port, int timeout, struct nc_session **session)
{
    return nc_connect_callhome(host, port, NC_TI_LIBSSH, timeout, session);
}

int
nc_accept_ssh_session(struct nc_session *session, int sock, int timeout)
{
    struct nc_server_ssh_opts *opts;
    int libssh_auth_methods = 0, elapsed = 0, ret;

    opts = session->ti_opts;

    /* other transport-specific data */
    session->ti_type = NC_TI_LIBSSH;
    session->ti.libssh.session = ssh_new();
    if (!session->ti.libssh.session) {
        ERR("Failed to initialize a new SSH session.");
        close(sock);
        return -1;
    }

    if (opts->auth_methods & NC_SSH_AUTH_PUBLICKEY) {
        libssh_auth_methods |= SSH_AUTH_METHOD_PUBLICKEY;
    }
    if (opts->auth_methods & NC_SSH_AUTH_PASSWORD) {
        libssh_auth_methods |= SSH_AUTH_METHOD_PASSWORD;
    }
    if (opts->auth_methods & NC_SSH_AUTH_INTERACTIVE) {
        libssh_auth_methods |= SSH_AUTH_METHOD_INTERACTIVE;
    }
    ssh_set_auth_methods(session->ti.libssh.session, libssh_auth_methods);

    ssh_set_message_callback(session->ti.libssh.session, nc_sshcb_msg, session);
    /* remember that this session was just set as nc_sshcb_msg() parameter */
    session->flags |= NC_SESSION_SSH_MSG_CB;

    if (ssh_bind_accept_fd(opts->sshbind, session->ti.libssh.session, sock) == SSH_ERROR) {
        ERR("SSH failed to accept a new connection (%s).", ssh_get_error(opts->sshbind));
        close(sock);
        return -1;
    }

    if (ssh_handle_key_exchange(session->ti.libssh.session) != SSH_OK) {
        ERR("SSH key exchange error (%s).", ssh_get_error(session->ti.libssh.session));
        return -1;
    }

    /* authenticate */
    do {
        if (!nc_session_is_connected(session)) {
            ERR("Communication socket unexpectedly closed (libssh).");
            return -1;
        }

        if (ssh_execute_message_callbacks(session->ti.libssh.session) != SSH_OK) {
            ERR("Failed to receive SSH messages on a session (%s).",
                ssh_get_error(session->ti.libssh.session));
            return -1;
        }

        if (session->flags & NC_SESSION_SSH_AUTHENTICATED) {
            break;
        }

        usleep(NC_TIMEOUT_STEP);
        elapsed += NC_TIMEOUT_STEP;
    } while ((timeout == -1) || (timeout && (elapsed < timeout)));

    if (!(session->flags & NC_SESSION_SSH_AUTHENTICATED)) {
        /* timeout */
        return 0;
    }

    if (timeout > 0) {
        timeout -= elapsed;
    }

    /* open channel */
    ret = nc_open_netconf_channel(session, timeout);
    if (ret < 1) {
        return ret;
    }

    session->flags &= ~NC_SESSION_SSH_NEW_MSG;

    return 1;
}

API int
nc_ps_accept_ssh_channel(struct nc_pollsession *ps, struct nc_session **session)
{
    struct nc_session *new_session = NULL;
    uint16_t i;

    if (!ps || !session) {
        ERRARG;
        return -1;
    }

    for (i = 0; i < ps->session_count; ++i) {
        if ((ps->sessions[i]->status == NC_STATUS_RUNNING) && (ps->sessions[i]->ti_type == NC_TI_LIBSSH)
                && ps->sessions[i]->ti.libssh.next) {
            /* an SSH session with more channels */
            for (new_session = ps->sessions[i]->ti.libssh.next;
                    new_session != ps->sessions[i];
                    new_session = new_session->ti.libssh.next) {
                if ((new_session->status == NC_STATUS_STARTING) && new_session->ti.libssh.channel
                        && (new_session->flags & NC_SESSION_SSH_SUBSYS_NETCONF)) {
                    /* we found our session */
                    break;
                }
            }
            if (new_session != ps->sessions[i]) {
                break;
            }

            new_session = NULL;
        }
    }

    if (!new_session) {
        ERR("No session with a NETCONF SSH channel ready was found.");
        return -1;
    }

    /* assign new SID atomically */
    pthread_spin_lock(&server_opts.sid_lock);
    new_session->id = server_opts.new_session_id++;
    pthread_spin_unlock(&server_opts.sid_lock);

    /* NETCONF handshake */
    if (nc_handshake(new_session)) {
        return -1;
    }
    new_session->status = NC_STATUS_RUNNING;
    *session = new_session;

    return 0;
}<|MERGE_RESOLUTION|>--- conflicted
+++ resolved
@@ -34,15 +34,7 @@
 #include "session_server_ch.h"
 #include "libnetconf.h"
 
-<<<<<<< HEAD
-extern struct nc_server_opts server_opts;
-
-struct nc_ssh_server_opts ssh_opts = {
-    .sshbind_lock = PTHREAD_MUTEX_INITIALIZER,
-    .authkey_lock = PTHREAD_MUTEX_INITIALIZER,
-=======
 struct nc_server_ssh_opts ssh_ch_opts = {
->>>>>>> 715de3db
     .auth_methods = NC_SSH_AUTH_PUBLICKEY | NC_SSH_AUTH_PASSWORD | NC_SSH_AUTH_INTERACTIVE,
     .auth_attempts = 3,
     .auth_timeout = 10
@@ -68,18 +60,6 @@
     return nc_server_endpt_set_address_port(endpt_name, NULL, port, NC_TI_LIBSSH);
 }
 
-<<<<<<< HEAD
-struct nc_ssh_server_opts ssh_ch_opts = {
-    .sshbind_lock = PTHREAD_MUTEX_INITIALIZER,
-    .authkey_lock = PTHREAD_MUTEX_INITIALIZER,
-    .auth_methods = NC_SSH_AUTH_PUBLICKEY | NC_SSH_AUTH_PASSWORD | NC_SSH_AUTH_INTERACTIVE,
-    .auth_attempts = 3,
-    .auth_timeout = 10
-};
-
-static int
-_nc_ssh_server_set_hostkey(const char *privkey_path, int ch)
-=======
 API int
 nc_server_ssh_del_endpt(const char *name)
 {
@@ -88,23 +68,12 @@
 
 static int
 nc_server_ssh_set_hostkey(const char *privkey_path, struct nc_server_ssh_opts *opts)
->>>>>>> 715de3db
-{
-    struct nc_ssh_server_opts *opts;
-
+{
     if (!privkey_path) {
         ERRARG;
         return -1;
     }
 
-<<<<<<< HEAD
-    opts = (ch ? &ssh_ch_opts : &ssh_opts);
-
-    /* LOCK */
-    pthread_mutex_lock(&opts->sshbind_lock);
-
-=======
->>>>>>> 715de3db
     if (!opts->sshbind) {
         opts->sshbind = ssh_bind_new();
         if (!opts->sshbind) {
@@ -114,19 +83,6 @@
     }
 
     if (ssh_bind_options_set(opts->sshbind, SSH_BIND_OPTIONS_HOSTKEY, privkey_path) != SSH_OK) {
-<<<<<<< HEAD
-        ERR("Failed to set host key (%s).", ssh_get_error(opts->sshbind));
-        goto fail;
-    }
-
-    /* UNLOCK */
-    pthread_mutex_unlock(&opts->sshbind_lock);
-    return 0;
-
-fail:
-    /* UNLOCK */
-    pthread_mutex_unlock(&opts->sshbind_lock);
-=======
         if (eaccess(privkey_path, R_OK)) {
             ERR("Failed to set host key (%s).", strerror(errno));
         } else {
@@ -136,20 +92,10 @@
     }
 
 fail:
->>>>>>> 715de3db
     return -1;
 }
 
 API int
-<<<<<<< HEAD
-nc_ssh_server_set_hostkey(const char *privkey_path)
-{
-    return _nc_ssh_server_set_hostkey(privkey_path, 0);
-}
-
-API int
-nc_ssh_server_ch_set_hostkey(const char *privkey_path)
-=======
 nc_server_ssh_endpt_set_hostkey(const char *endpt_name, const char *privkey_path)
 {
     int ret;
@@ -181,29 +127,12 @@
 
 static int
 nc_server_ssh_set_banner(const char *banner, struct nc_server_ssh_opts *opts)
->>>>>>> 715de3db
-{
-    return _nc_ssh_server_set_hostkey(privkey_path, 1);
-}
-
-static int
-_nc_ssh_server_set_banner(const char *banner, int ch)
-{
-    struct nc_ssh_server_opts *opts;
-
+{
     if (!banner) {
         ERRARG;
         return -1;
     }
 
-<<<<<<< HEAD
-    opts = (ch ? &ssh_ch_opts : &ssh_opts);
-
-    /* LOCK */
-    pthread_mutex_lock(&opts->sshbind_lock);
-
-=======
->>>>>>> 715de3db
     if (!opts->sshbind) {
         opts->sshbind = ssh_bind_new();
         if (!opts->sshbind) {
@@ -214,32 +143,13 @@
 
     ssh_bind_options_set(opts->sshbind, SSH_BIND_OPTIONS_BANNER, banner);
 
-<<<<<<< HEAD
-    /* UNLOCK */
-    pthread_mutex_unlock(&opts->sshbind_lock);
     return 0;
 
 fail:
-    /* UNLOCK */
-    pthread_mutex_unlock(&opts->sshbind_lock);
-=======
-    return 0;
-
-fail:
->>>>>>> 715de3db
     return -1;
 }
 
 API int
-<<<<<<< HEAD
-nc_ssh_server_set_banner(const char *banner)
-{
-    return _nc_ssh_server_set_banner(banner, 0);
-}
-
-API int
-nc_ssh_server_ch_set_banner(const char *banner)
-=======
 nc_server_ssh_endpt_set_banner(const char *endpt_name, const char *banner)
 {
     int ret;
@@ -271,41 +181,18 @@
 
 static int
 nc_server_ssh_set_auth_methods(int auth_methods, struct nc_server_ssh_opts *opts)
->>>>>>> 715de3db
-{
-    return _nc_ssh_server_set_banner(banner, 1);
-}
-
-static int
-_nc_ssh_server_set_auth_methods(int auth_methods, int ch)
-{
-    struct nc_ssh_server_opts *opts;
-
+{
     if (!(auth_methods & NC_SSH_AUTH_PUBLICKEY) && !(auth_methods & NC_SSH_AUTH_PASSWORD)
             && !(auth_methods & NC_SSH_AUTH_INTERACTIVE)) {
         ERRARG;
         return -1;
     }
 
-<<<<<<< HEAD
-    opts = (ch ? &ssh_ch_opts : &ssh_opts);
-
-=======
->>>>>>> 715de3db
     opts->auth_methods = auth_methods;
     return 0;
 }
 
 API int
-<<<<<<< HEAD
-nc_ssh_server_set_auth_methods(int auth_methods)
-{
-    return _nc_ssh_server_set_auth_methods(auth_methods, 0);
-}
-
-API int
-nc_ssh_server_ch_set_auth_methods(int auth_methods)
-=======
 nc_server_ssh_endpt_set_auth_methods(const char *endpt_name, int auth_methods)
 {
     int ret;
@@ -337,46 +224,17 @@
 
 static int
 nc_server_ssh_set_auth_attempts(uint16_t auth_attempts, struct nc_server_ssh_opts *opts)
->>>>>>> 715de3db
-{
-    return _nc_ssh_server_set_auth_methods(auth_methods, 1);
-}
-
-static int
-_nc_ssh_server_set_auth_attempts(uint16_t auth_attempts, int ch)
-{
-    struct nc_ssh_server_opts *opts;
-
+{
     if (!auth_attempts) {
         ERRARG;
         return -1;
     }
 
-<<<<<<< HEAD
-    opts = (ch ? &ssh_ch_opts : &ssh_opts);
-
-=======
->>>>>>> 715de3db
     opts->auth_attempts = auth_attempts;
     return 0;
 }
 
 API int
-<<<<<<< HEAD
-nc_ssh_server_set_auth_attempts(uint16_t auth_attempts)
-{
-    return _nc_ssh_server_set_auth_attempts(auth_attempts, 0);
-}
-
-API int
-nc_ssh_server_set_ch_auth_attempts(uint16_t auth_attempts)
-{
-    return _nc_ssh_server_set_auth_attempts(auth_attempts, 1);
-}
-
-static int
-_nc_ssh_server_set_auth_timeout(uint16_t auth_timeout, int ch)
-=======
 nc_server_ssh_endpt_set_auth_attempts(const char *endpt_name, uint16_t auth_attempts)
 {
     int ret;
@@ -408,40 +266,17 @@
 
 static int
 nc_server_ssh_set_auth_timeout(uint16_t auth_timeout, struct nc_server_ssh_opts *opts)
->>>>>>> 715de3db
-{
-    struct nc_ssh_server_opts *opts;
-
+{
     if (!auth_timeout) {
         ERRARG;
         return -1;
     }
 
-<<<<<<< HEAD
-    opts = (ch ? &ssh_ch_opts : &ssh_opts);
-
-=======
->>>>>>> 715de3db
     opts->auth_timeout = auth_timeout;
     return 0;
 }
 
 API int
-<<<<<<< HEAD
-nc_ssh_server_set_auth_timeout(uint16_t auth_timeout)
-{
-    return _nc_ssh_server_set_auth_timeout(auth_timeout, 0);
-}
-
-API int
-nc_ssh_server_ch_set_auth_timeout(uint16_t auth_timeout)
-{
-    return _nc_ssh_server_set_auth_timeout(auth_timeout, 1);
-}
-
-static int
-_nc_ssh_server_add_authkey(const char *pubkey_path, const char *username, int ch)
-=======
 nc_server_ssh_endpt_set_auth_timeout(const char *endpt_name, uint16_t auth_timeout)
 {
     int ret;
@@ -473,23 +308,12 @@
 
 static int
 nc_server_ssh_add_authkey(const char *pubkey_path, const char *username, struct nc_server_ssh_opts *opts)
->>>>>>> 715de3db
-{
-    struct nc_ssh_server_opts *opts;
-
+{
     if (!pubkey_path || !username) {
         ERRARG;
         return -1;
     }
 
-<<<<<<< HEAD
-    opts = (ch ? &ssh_ch_opts : &ssh_opts);
-
-    /* LOCK */
-    pthread_mutex_lock(&opts->authkey_lock);
-
-=======
->>>>>>> 715de3db
     ++opts->authkey_count;
     opts->authkeys = realloc(opts->authkeys, opts->authkey_count * sizeof *opts->authkeys);
 
@@ -498,19 +322,10 @@
     opts->authkeys[opts->authkey_count - 1].username = lydict_insert(server_opts.ctx, username, 0);
     nc_ctx_unlock();
 
-<<<<<<< HEAD
-    /* UNLOCK */
-    pthread_mutex_unlock(&opts->authkey_lock);
-
-=======
->>>>>>> 715de3db
     return 0;
 }
 
 API int
-<<<<<<< HEAD
-nc_ssh_server_add_authkey(const char *pubkey_path, const char *username)
-=======
 nc_server_ssh_endpt_add_authkey(const char *endpt_name, const char *pubkey_path, const char *username)
 {
     int ret;
@@ -542,32 +357,10 @@
 
 static int
 nc_server_ssh_del_authkey(const char *pubkey_path, const char *username, struct nc_server_ssh_opts *opts)
->>>>>>> 715de3db
-{
-    return _nc_ssh_server_add_authkey(pubkey_path, username, 0);
-}
-
-API int
-nc_ssh_server_ch_add_authkey(const char *pubkey_path, const char *username)
-{
-    return _nc_ssh_server_add_authkey(pubkey_path, username, 1);
-}
-
-static int
-_nc_ssh_server_del_authkey(const char *pubkey_path, const char *username, int ch)
-{
-    struct nc_ssh_server_opts *opts;
+{
     uint32_t i;
     int ret = -1;
 
-<<<<<<< HEAD
-    opts = (ch ? &ssh_ch_opts : &ssh_opts);
-
-    /* LOCK */
-    pthread_mutex_lock(&opts->authkey_lock);
-
-=======
->>>>>>> 715de3db
     if (!pubkey_path && !username) {
         nc_ctx_lock(-1, NULL);
         for (i = 0; i < opts->authkey_count; ++i) {
@@ -597,10 +390,6 @@
         }
     }
 
-<<<<<<< HEAD
-    /* UNLOCK */
-    pthread_mutex_unlock(&opts->authkey_lock);
-=======
     return ret;
 }
 
@@ -616,29 +405,12 @@
     }
     ret = nc_server_ssh_del_authkey(pubkey_path, username, endpt->ti_opts);
     nc_server_endpt_unlock(endpt);
->>>>>>> 715de3db
-
-    return ret;
-}
-
-API int
-<<<<<<< HEAD
-nc_ssh_server_del_authkey(const char *pubkey_path, const char *username)
-{
-    return _nc_ssh_server_del_authkey(pubkey_path, username, 0);
-}
-
-API int
-nc_ssh_server_ch_del_authkey(const char *pubkey_path, const char *username)
-{
-    return _nc_ssh_server_del_authkey(pubkey_path, username, 1);
-}
-
-API void
-nc_ssh_server_free_opts(void)
-=======
+
+    return ret;
+}
+
+API int
 nc_server_ssh_ch_del_authkey(const char *pubkey_path, const char *username)
->>>>>>> 715de3db
 {
     int ret;
 
@@ -662,24 +434,6 @@
     nc_server_ssh_del_authkey(NULL, NULL, opts);
 }
 
-<<<<<<< HEAD
-    nc_ssh_server_del_authkey(NULL, NULL);
-
-    /* Call Home */
-
-    /* LOCK */
-    pthread_mutex_lock(&ssh_ch_opts.sshbind_lock);
-
-    if (ssh_ch_opts.sshbind) {
-        ssh_bind_free(ssh_ch_opts.sshbind);
-        ssh_ch_opts.sshbind = NULL;
-    }
-
-    /* UNLOCK */
-    pthread_mutex_unlock(&ssh_ch_opts.sshbind_lock);
-
-    nc_ssh_server_ch_del_authkey(NULL, NULL);
-=======
 API void
 nc_server_ssh_ch_clear_opts(void)
 {
@@ -688,7 +442,6 @@
     nc_server_ssh_clear_opts(&ssh_ch_opts);
     /* OPTS UNLOCK */
     pthread_mutex_unlock(&ssh_ch_opts_lock);
->>>>>>> 715de3db
 }
 
 static char *
