--- conflicted
+++ resolved
@@ -847,12 +847,6 @@
             --ps->session_count;
             if (i < ps->session_count) {
                 ps->sessions[i] = ps->sessions[ps->session_count];
-<<<<<<< HEAD
-                if (ps->last_event_session == i) {
-                    ps->last_event_session = 0;
-                }
-=======
->>>>>>> 42887fa0
             } else if (!ps->session_count) {
                 free(ps->sessions);
                 ps->sessions = NULL;
@@ -1131,11 +1125,7 @@
     char msg[256];
     NC_SESSION_TERM_REASON term_reason;
     struct pollfd pfd;
-<<<<<<< HEAD
-    struct timespec begin_ts, cur_ts;
-=======
     struct timespec ts_timeout, ts_cur;
->>>>>>> 42887fa0
     struct nc_session *cur_session;
     struct nc_server_rpc *rpc = NULL;
 #ifdef NC_ENABLED_SSH
@@ -1147,32 +1137,11 @@
         return NC_PSPOLL_ERROR;
     }
 
-<<<<<<< HEAD
-    nc_gettimespec(&begin_ts);
-
-    /* LOCK */
-=======
     /* PS LOCK */
->>>>>>> 42887fa0
     if (nc_ps_lock(ps, &q_id, __func__)) {
         return NC_PSPOLL_ERROR;
     }
 
-<<<<<<< HEAD
-    /* check that all session are fine */
-    for (i = 0; i < ps->session_count; ++i) {
-        if (ps->sessions[i]->status != NC_STATUS_RUNNING) {
-            ERR("Session %u: session not running.", ps->sessions[i]->id);
-            ret = NC_PSPOLL_ERROR;
-            if (session) {
-                *session = ps->sessions[i];
-            }
-            goto finish;
-        }
-
-        /* TODO invalidate only sessions without subscription */
-        if (server_opts.idle_timeout && (begin_ts.tv_sec >= ps->sessions[i]->last_rpc + server_opts.idle_timeout)) {
-=======
     if (!ps->session_count) {
         ret = NC_PSPOLL_NOSESSIONS;
         goto ps_unlock_finish;
@@ -1184,7 +1153,6 @@
         if (!(ps->sessions[i]->flags & NC_SESSION_CALLHOME) && !ps->sessions[i]->opts.server.ntf_status
                 && server_opts.idle_timeout
                 && (ts_cur.tv_sec >= ps->sessions[i]->opts.server.last_rpc + server_opts.idle_timeout)) {
->>>>>>> 42887fa0
             ERR("Session %u: session idle timeout elapsed.", ps->sessions[i]->id);
             ps->sessions[i]->status = NC_STATUS_INVALID;
             ps->sessions[i]->term_reason = NC_SESSION_TERM_TIMEOUT;
@@ -1194,11 +1162,6 @@
             }
             goto ps_unlock_finish;
         }
-<<<<<<< HEAD
-    }
-
-    /* poll on all the sessions one-by-one */
-=======
     }
 
     if (timeout > -1) {
@@ -1207,7 +1170,6 @@
     }
 
     /* poll all the sessions one-by-one */
->>>>>>> 42887fa0
     do {
         /* loop from i to j */
         if (ps->last_event_session == ps->session_count - 1) {
@@ -1217,21 +1179,6 @@
         }
         do {
             cur_session = ps->sessions[i];
-<<<<<<< HEAD
-
-            switch (cur_session->ti_type) {
-#ifdef NC_ENABLED_SSH
-            case NC_TI_LIBSSH:
-                r = ssh_channel_poll_timeout(cur_session->ti.libssh.channel, 0, 0);
-                if (r < 1) {
-                    if (r == SSH_EOF) {
-                        sprintf(msg, "SSH channel unexpectedly closed");
-                        term_reason = NC_SESSION_TERM_DROPPED;
-                        poll_ret = -2;
-                    } else if (r == SSH_ERROR) {
-                        sprintf(msg, "SSH channel poll error (%s)", ssh_get_error(cur_session->ti.libssh.session));
-                        poll_ret = -1;
-=======
 
             /* SESSION LOCK */
             if ((cur_session->status == NC_STATUS_RUNNING)
@@ -1361,164 +1308,16 @@
                         } else {
                             poll_ret = 1;
                         }
->>>>>>> 42887fa0
                     } else {
                         poll_ret = 0;
                     }
                     break;
-<<<<<<< HEAD
-=======
                 case NC_TI_NONE:
                     ERRINT;
                     ret = NC_PSPOLL_ERROR;
                     goto session_ps_unlock_finish;
->>>>>>> 42887fa0
                 }
                 /* we have some data, but it may be just an SSH message */
-
-<<<<<<< HEAD
-                r = nc_timedlock(cur_session->ti_lock, timeout, __func__);
-                if (r < 0) {
-                    if (session) {
-                        *session = cur_session;
-                    }
-                    ret = NC_PSPOLL_ERROR;
-                    goto finish;
-                } else if (!r) {
-                    if (session) {
-                        *session = cur_session;
-                    }
-                    ret = NC_PSPOLL_TIMEOUT;
-                    goto finish;
-                }
-                r = ssh_execute_message_callbacks(cur_session->ti.libssh.session);
-                pthread_mutex_unlock(cur_session->ti_lock);
-
-                if (r != SSH_OK) {
-                    sprintf(msg, "failed to receive SSH messages (%s)", ssh_get_error(cur_session->ti.libssh.session));
-                    term_reason = NC_SESSION_TERM_OTHER;
-                    poll_ret = -1;
-                } else if (cur_session->flags & NC_SESSION_SSH_NEW_MSG) {
-                    /* new SSH message */
-                    cur_session->flags &= ~NC_SESSION_SSH_NEW_MSG;
-                    if (cur_session->ti.libssh.next) {
-                        for (new = cur_session->ti.libssh.next; new != cur_session; new = new->ti.libssh.next) {
-                            if ((new->status == NC_STATUS_STARTING) && new->ti.libssh.channel
-                                    && (new->flags & NC_SESSION_SSH_SUBSYS_NETCONF)) {
-                                /* new NETCONF SSH channel */
-                                if (session) {
-                                    *session = cur_session;
-                                }
-                                ret = NC_PSPOLL_SSH_CHANNEL;
-                                goto finish;
-                            }
-                        }
-                    }
-
-                    /* just some SSH message */
-                    if (session) {
-                        *session = cur_session;
-                    }
-                    ret = NC_PSPOLL_SSH_MSG;
-                    goto finish;
-                } else {
-                    /* we have some application data */
-                    poll_ret = 1;
-                }
-                break;
-#endif
-#ifdef NC_ENABLED_TLS
-            case NC_TI_OPENSSL:
-                r = SSL_pending(cur_session->ti.tls);
-                if (!r) {
-                    /* no data pending in the SSL buffer, poll fd */
-                    pfd.fd = SSL_get_rfd(cur_session->ti.tls);
-                    if (pfd.fd < 0) {
-                        ERRINT;
-                        ret = NC_PSPOLL_ERROR;
-                        goto finish;
-                    }
-                    pfd.events = POLLIN;
-                    pfd.revents = 0;
-                    r = poll(&pfd, 1, 0);
-
-                    if (r < 0) {
-                        sprintf(msg, "poll failed (%s)", strerror(errno));
-                        poll_ret = -1;
-                    } else if (r > 0) {
-                        if (pfd.revents & (POLLHUP | POLLNVAL)) {
-                            sprintf(msg, "communication socket unexpectedly closed");
-                            term_reason = NC_SESSION_TERM_DROPPED;
-                            poll_ret = -2;
-                        } else if (pfd.revents & POLLERR) {
-                            sprintf(msg, "communication socket error");
-                            term_reason = NC_SESSION_TERM_OTHER;
-                            poll_ret = -2;
-                        } else {
-                            poll_ret = 1;
-                        }
-                    } else {
-                        poll_ret = 0;
-                    }
-                } else {
-                    poll_ret = 1;
-                }
-                break;
-#endif
-            case NC_TI_FD:
-                pfd.fd = cur_session->ti.fd.in;
-                pfd.events = POLLIN;
-                pfd.revents = 0;
-                r = poll(&pfd, 1, 0);
-
-                if (r < 0) {
-                    sprintf(msg, "poll failed (%s)", strerror(errno));
-                    poll_ret = 0;
-                } else if (r > 0) {
-                    if (pfd.revents & (POLLHUP | POLLNVAL)) {
-                        sprintf(msg, "communication socket unexpectedly closed");
-                        term_reason = NC_SESSION_TERM_DROPPED;
-                        poll_ret = -2;
-                    } else if (pfd.revents & POLLERR) {
-                        sprintf(msg, "communication socket error");
-                        term_reason = NC_SESSION_TERM_OTHER;
-                        poll_ret = -2;
-                    } else {
-                        poll_ret = 1;
-                    }
-                } else {
-                    poll_ret = 0;
-                }
-                break;
-            case NC_TI_NONE:
-                ERRINT;
-                ret = NC_PSPOLL_ERROR;
-                goto finish;
-            }
-
-             /* here: poll_ret == -2 - session error, session terminated,
-            *       poll_ret == -1 - generic error,
-             *       poll_ret == 0 - nothing to read,
-             *       poll_ret > 0 - data available */
-            if (poll_ret == -2) {
-                ERR("Session %u: %s.", cur_session->id, msg);
-                cur_session->status = NC_STATUS_INVALID;
-                cur_session->term_reason = term_reason;
-                if (session) {
-                    *session = cur_session;
-                }
-                ret = NC_PSPOLL_SESSION_TERM | NC_PSPOLL_SESSION_ERROR;
-                goto finish;
-            } else if (poll_ret == -1) {
-                ERR("Session %u: %s.", cur_session->id, msg);
-                ret = NC_PSPOLL_ERROR;
-                goto finish;
-            } else if (poll_ret > 0) {
-                break;
-            }
-
-            /* next iteration */
-=======
                 /* here: poll_ret == -2 - session error, session terminated,
                  *       poll_ret == -1 - generic error,
                  *       poll_ret == 0 - nothing to read,
@@ -1549,7 +1348,6 @@
             }
 
 next_iteration:
->>>>>>> 42887fa0
             if (i == ps->session_count - 1) {
                 i = 0;
             } else {
@@ -1557,17 +1355,6 @@
             }
         } while (i != j);
 
-<<<<<<< HEAD
-        /* no event */
-        if (!poll_ret && (timeout > -1)) {
-            usleep(NC_TIMEOUT_STEP);
-
-            nc_gettimespec(&cur_ts);
-            /* final timeout */
-            if (nc_difftimespec(&begin_ts, &cur_ts) >= (unsigned)timeout) {
-                ret = NC_PSPOLL_TIMEOUT;
-                goto finish;
-=======
         /* no event, no session remains locked */
         if (!poll_ret && (timeout > -1)) {
             usleep(NC_TIMEOUT_STEP);
@@ -1577,35 +1364,18 @@
             if (nc_difftimespec(&ts_cur, &ts_timeout) < 1) {
                 ret = NC_PSPOLL_TIMEOUT;
                 goto ps_unlock_finish;
->>>>>>> 42887fa0
             }
         }
     } while (!poll_ret);
 
-<<<<<<< HEAD
-    /* this is the session with some data available for reading */
-=======
     /* this is the session with some data available for reading, it is still locked */
->>>>>>> 42887fa0
     if (session) {
         *session = cur_session;
     }
     ps->last_event_session = i;
 
-<<<<<<< HEAD
-    /* reading an RPC and sending a reply must be atomic (no other RPC should be read) */
-    r = nc_timedlock(cur_session->ti_lock, timeout, __func__);
-    if (r < 0) {
-        ret = NC_PSPOLL_ERROR;
-        goto finish;
-    } else if (!r) {
-        ret = NC_PSPOLL_TIMEOUT;
-        goto finish;
-    }
-=======
     /* PS UNLOCK */
     nc_ps_unlock(ps, q_id, __func__);
->>>>>>> 42887fa0
 
     ret = nc_server_recv_rpc(cur_session, &rpc);
     if (ret & (NC_PSPOLL_ERROR | NC_PSPOLL_BAD_RPC)) {
@@ -1633,17 +1403,12 @@
     nc_session_unlock(cur_session, NC_SESSION_LOCK_TIMEOUT, __func__);
     return ret;
 
-<<<<<<< HEAD
-finish:
-    /* UNLOCK */
-=======
 session_ps_unlock_finish:
     /* SESSION UNLOCK */
     nc_session_unlock(cur_session, NC_SESSION_LOCK_TIMEOUT, __func__);
 
 ps_unlock_finish:
     /* PS UNLOCK */
->>>>>>> 42887fa0
     nc_ps_unlock(ps, q_id, __func__);
     return ret;
 }
